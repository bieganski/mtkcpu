DOCKER_IMAGE_NAME := docker.io/library/mtkcpu:1.0.0
MAKEFILE_DIR := $(dir $(abspath $(lastword $(MAKEFILE_LIST))))

lint:
	poetry run black .
	poetry run isort .
	poetry run flakehell lint

install:
	bash ./install_toolchain.sh
	poetry install

update_local:
	poetry run pip3 install --no-dependencies .

bump_minor:
	poetry run bump2version minor

publish:
	poetry run publish

update:
	poetry update

build:
	poetry build

build-docker:
	bash ./build_docker_image.sh

<<<<<<< HEAD
DRUN := docker run -v $(MAKEFILE_DIR)/sw:/toolchain/sw $(DOCKER_IMAGE_NAME)
DRUN_IT := docker run -v $(MAKEFILE_DIR)/sw:/toolchain/sw -v /dev:/dev -it $(DOCKER_IMAGE_NAME)

unit-test-docker:
	$(DRUN)	poetry run mtkcpu tests cpu

test-ocd-gdb-docker:
	$(DRUN) sh -c 'poetry run python3 mtkcpu/tests/test_jtag.py && cat ckpt.log'

run-docker-it:
	$(DRUN_IT) bash
=======
build-docker-riscv-tests:
	docker build -f Dockerfile.riscv-tests -t riscv-tests .

fetch-riscv-tests-isa: build-docker-riscv-tests
	@rm -rf isa
	@docker rm -f dummy
	docker create --name dummy riscv-tests
	docker cp dummy:/riscv-tests/isa .
	docker rm -f dummy
>>>>>>> 64f58673

fetch-gcc: export id := $(shell docker create $(DOCKER_IMAGE_NAME))
fetch-gcc: export temp := $(shell mktemp -p .)
fetch-gcc:
	rm -rf riscv-none-elf-gcc
	docker cp $(id):/root/.local/xPacks/@xpack-dev-tools/riscv-none-elf-gcc/ - > $(temp)
	docker rm -v $(id)
	tar xvf $(temp)
	rm $(temp)
	chmod -R +wx riscv-none-elf-gcc
	@echo "== GCC downloaded from docker to host - run the following command to have it in your PATH:"
	@echo 'export PATH=$$PATH:$(shell realpath riscv-none-elf-gcc/13.2.0-1.2/.content/bin)'
	@echo '======'

test:
	poetry run pytest -n 12
	<|MERGE_RESOLUTION|>--- conflicted
+++ resolved
@@ -28,19 +28,6 @@
 build-docker:
 	bash ./build_docker_image.sh
 
-<<<<<<< HEAD
-DRUN := docker run -v $(MAKEFILE_DIR)/sw:/toolchain/sw $(DOCKER_IMAGE_NAME)
-DRUN_IT := docker run -v $(MAKEFILE_DIR)/sw:/toolchain/sw -v /dev:/dev -it $(DOCKER_IMAGE_NAME)
-
-unit-test-docker:
-	$(DRUN)	poetry run mtkcpu tests cpu
-
-test-ocd-gdb-docker:
-	$(DRUN) sh -c 'poetry run python3 mtkcpu/tests/test_jtag.py && cat ckpt.log'
-
-run-docker-it:
-	$(DRUN_IT) bash
-=======
 build-docker-riscv-tests:
 	docker build -f Dockerfile.riscv-tests -t riscv-tests .
 
@@ -50,7 +37,6 @@
 	docker create --name dummy riscv-tests
 	docker cp dummy:/riscv-tests/isa .
 	docker rm -f dummy
->>>>>>> 64f58673
 
 fetch-gcc: export id := $(shell docker create $(DOCKER_IMAGE_NAME))
 fetch-gcc: export temp := $(shell mktemp -p .)
