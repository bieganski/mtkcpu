from amaranth import *

from mtkcpu.utils.common import EBRMemConfig
from mtkcpu.units.loadstore import BusSlaveOwnerInterface, WishboneBusRecord


class EBR_Wishbone(Elaboratable, BusSlaveOwnerInterface):
    def __init__(self, mem_config : EBRMemConfig) -> None:
        BusSlaveOwnerInterface.__init__(self)
        self.mem_config = mem_config

    def elaborate(self, platform):
        m = self.init_owner_module()
        
        cfg = self.mem_config
        assert cfg.word_size == 4

        mem = self.mem = Memory(
            depth=cfg.mem_size_words, 
            width=cfg.word_size * 8,
            init=cfg.mem_content_words,
            simulate=cfg.simulate,
            # https://www.mimuw.edu.pl/~mwk/pul/03_ram/index.html
        )
        m.submodules.wp = self.wp = mem.write_port(granularity=8)
        m.submodules.rp = self.rp = mem.read_port()

        return m

    def handle_transaction(self, wb_slv_module):
        wb_comb = wb_slv_module.d.comb
        wb_sync = wb_slv_module.d.sync
        wp = self.wp
        rp = self.rp

        wb_slave = self.get_wb_slave_bus()

        cyc   = wb_slave.wb_bus.cyc
        write = wb_slave.wb_bus.we
        addr  = wb_slave.wb_bus.adr
        data  = wb_slave.wb_bus.dat_w
        mask  = wb_slave.wb_bus.sel

<<<<<<< HEAD
        # from math import log2
        # ws_bytes = self.mem_config.word_size
        # assert log2(ws_bytes).is_integer()
        # ws_bit_shift = Const(int(log2(ws_bytes)))
        # # raise ValueError(ws_bit_shift)

        # real_addr = Signal(32)
        # wb_comb += real_addr.eq(addr >> ws_bit_shift)

=======
>>>>>>> 64f58673
        real_addr = Signal(32)
        wb_comb += real_addr.eq(addr >> 2) 

        # WARNING:
        # that FSM in nested in another one - we have to use Module instance
        # from top-level FSM, otherwise it won't work.
        m = wb_slv_module
        with m.FSM():
            with m.State("EBR_REQ"):
                with m.If(cyc):
                    with m.If(write):
                        wb_comb += [
                            wp.addr.eq(real_addr),
                            wp.data.eq(data),
                            wp.en.eq(mask),
                        ]
                    with m.Else():
                        wb_comb += [
                            rp.addr.eq(real_addr),
                        ]
                m.next = "RET"
            with m.State("RET"):
                wb_sync += self.set_dat_r_stmt(rp.data)
                wb_comb += self.mark_handled_stmt()
                m.next = "EBR_REQ"<|MERGE_RESOLUTION|>--- conflicted
+++ resolved
@@ -41,18 +41,6 @@
         data  = wb_slave.wb_bus.dat_w
         mask  = wb_slave.wb_bus.sel
 
-<<<<<<< HEAD
-        # from math import log2
-        # ws_bytes = self.mem_config.word_size
-        # assert log2(ws_bytes).is_integer()
-        # ws_bit_shift = Const(int(log2(ws_bytes)))
-        # # raise ValueError(ws_bit_shift)
-
-        # real_addr = Signal(32)
-        # wb_comb += real_addr.eq(addr >> ws_bit_shift)
-
-=======
->>>>>>> 64f58673
         real_addr = Signal(32)
         wb_comb += real_addr.eq(addr >> 2) 
 
