from argparse import ArgumentError
from enum import IntEnum, unique
from typing import Tuple, OrderedDict
from amaranth import Cat, Signal, Const, Elaboratable, Module, signed, Mux
from amaranth.hdl.rec import Record, DIR_FANOUT, DIR_FANIN
from mtkcpu.cpu.priv_isa import PrivModeBits, pte_layout, virt_addr_layout
from mtkcpu.units.csr.csr import CsrUnit
from mtkcpu.units.exception import ExceptionUnit
from mtkcpu.utils.common import matcher, EBRMemConfig
from mtkcpu.cpu.isa import Funct3, InstrType

MEM_WORDS = 10


wb_bus_layout = [
    ("cyc", 1, DIR_FANIN),
    ("we", 1, DIR_FANIN),
    ("adr", 32, DIR_FANIN),
    ("sel", 4, DIR_FANIN),
    ("dat_w", 32, DIR_FANIN),
    
    ("dat_r", 32, DIR_FANOUT),
    ("ack", 1, DIR_FANOUT),
]

generic_bus_layout = [
    ("en", 1, DIR_FANIN),
    ("store", 1, DIR_FANIN),
    ("is_fetch", 1, DIR_FANIN),
    ("addr", 30, DIR_FANIN),
    ("mask", 4, DIR_FANIN),
    ("write_data", 32, DIR_FANIN),

    ("busy", 1, DIR_FANOUT),
    ("read_data", 32, DIR_FANOUT),
    ("ack", 1, DIR_FANOUT),
]

class WishboneBusRecord(Record):
    def __init__(self, *args, **kwargs):
        self.bus_width = 32
        super().__init__(self.__layout, *args, **kwargs)

    @property
    def __layout(self):
        return wb_bus_layout


class LoadStoreInterface(Record):
    def __init__(self, *args, **kwargs):
        super().__init__(self.__layout, *args, **kwargs)

    @property
    def __layout(self):
        return generic_bus_layout


class PriorityEncoder(Elaboratable):
    def __init__(self, width):
        self.width = width
        self.i = Signal(self.width)
        self.o = Signal(range(self.width), name="PE_o")

        self.none = Signal()

    def elaborate(self, platform):
        m = Module()

        for k in reversed(range(self.width)):
            with m.If(self.i[k]):
                m.d.comb += self.o.eq(k)
        m.d.comb += self.none.eq(self.i == 0)  # no requests

        return m


class WishboneSlave(Elaboratable):
    def __init__(self, wb_bus : WishboneBusRecord, owner: "BusSlaveOwnerInterface") -> None:
        self.wb_bus = wb_bus
        self.owner = owner
    
    def elaborate(self, platform):
        m = Module()
        comb = m.d.comb

        with m.FSM():
            with m.State("WB_SLV_TRY_HANDLE"):
                comb += self.wb_bus.ack.eq(0)
                with m.If(self.wb_bus.cyc):
                    self.owner.handle_transaction(m)
                    with m.If(self.owner.get_handled_signal()):
                        m.next = "WB_SLV_DONE"
            with m.State("WB_SLV_DONE"):
                dat_r = self.owner.get_dat_r()
                comb += [
                    self.wb_bus.dat_r.eq(dat_r),
                    self.wb_bus.ack.eq(1),
                ]
                m.next = "WB_SLV_TRY_HANDLE"

        return m


class BusSlaveOwnerInterface:
    def __init__(self) -> None:
        self.wb_slave_bus = None
        self.ack = Signal()
        self.dat_r = Signal(32)
        self._wb_slave_bus = None

    def init_bus_slave(self, bus):
        self._wb_slave_bus = WishboneSlave(bus, self)

    def get_handled_signal(self):
        return self.ack

    def get_dat_r(self):
        return self.dat_r

    def mark_handled_stmt(self):
        return self.get_handled_signal().eq(1)

    def set_dat_r_stmt(self, data):
        return self.get_dat_r().eq(data)

    def handle_transaction(self, wb_slv_module) -> None:
        raise NotImplementedError("BusSlaveOwnerInterface must implement 'handle_transaction' method!")

    # TODO move it
    def init_owner_module(self) -> Module:
        m = Module()
        m.submodules.wb_slave_bus = self.get_wb_slave_bus() # we don't want each owner to remember about that line
        return m

    def get_wb_slave_bus(self) -> WishboneSlave:
        res = self._wb_slave_bus
        if not res:
            raise ValueError("ERROR: init_bus_slave method must be called before trying to access bus!")
        return res
    
from mtkcpu.units.memory_interface import MMIOAddressSpace

class WishboneBusAddressDecoder(Elaboratable):
    def __init__(self, wb_bus : WishboneBusRecord, word_size : int) -> None:
        super().__init__()
        self.ports : OrderedDict[MMIOAddressSpace, LoadStoreInterface] = {}
        self.bus = wb_bus
        self.word_size = word_size

        # notifies that no MMIO device matches given address
        self.no_match = Signal()

    def elaborate(self, platform):
        m = Module()

        matches = Signal(len(self.ports))
        m.d.comb += self.no_match.eq(~matches.any())
        
        for i, (addr_scheme, slv_bus) in enumerate(self.ports.items()):
            num_words = addr_scheme.num_words
            start_addr = addr_scheme.first_valid_addr_incl
            max_legal_addr = start_addr + self.word_size * (num_words - 1)
            req_addr = self.bus.adr
            with m.If((req_addr >= start_addr) & (req_addr <= max_legal_addr)):
                m.d.comb += [
                    slv_bus.connect(self.bus, exclude=["adr"]),
                    slv_bus.adr.eq(req_addr - start_addr),
                    matches[i].eq(1),
                ]
                
        return m
    
    def check_addres_scheme(self, addr_scheme : MMIOAddressSpace) -> None:
        if addr_scheme.num_words == 0:
            print(f"WARNING: num_words={addr_scheme[1]}==0. Efectively your design will lack of EBR memory!")
        
        def overlaps(r1, r2):
            r1, r2 = sorted([r1, r2], key=lambda x: x.first_valid_addr_incl)
            start_addr1, num_words1 = r1.first_valid_addr_incl, r1.num_words
            start_addr2 = r2.first_valid_addr_incl
            first_allowed = start_addr1 + num_words1 * self.word_size
            return start_addr2 < first_allowed
        
        for r in self.ports.keys():
            if overlaps(addr_scheme, r):
                raise ValueError(f"ERROR: address range {addr_scheme} overlaps with already defined: {r}")
    
    def port(self, addr_scheme : MMIOAddressSpace):
        self.check_addres_scheme(addr_scheme)
        bus = self.ports[addr_scheme] = WishboneBusRecord()
        return bus

from typing import List, Tuple
from amaranth.build import Platform

from mtkcpu.units.mmio.ebr import EBR_Wishbone
from mtkcpu.units.mmio.gpio import GPIO_Wishbone
from mtkcpu.units.memory_interface import MMIOAddressSpace, AddressManager

class MemoryArbiter(Elaboratable, AddressManager):
    def __init__(self):
        raise ArgumentError("lack of 'mem_config' param!")

    def __init__(self, mem_config: EBRMemConfig, with_addr_translation: bool, csr_unit: CsrUnit, exception_unit : ExceptionUnit):
        self.ports = {}
        self.word_size = 4
        self.generic_bus = LoadStoreInterface(name="generic_bus")
        self.wb_bus = WishboneBusRecord()
        self.mem_config = mem_config
        self.with_addr_translation = with_addr_translation
        self.csr_unit = csr_unit
        self.exception_unit = exception_unit
        self.__gen_mmio_devices_config_once()

    def __gen_mmio_devices_config_once(self) -> None:
        assert getattr(self, "mmio_cfg", None) is None

        def gpio_gen(platform : Platform):
            if platform:
                led_r, led_g = platform.request("led_r").o, platform.request("led_g").o
            else:
                led_r, led_g = [Signal(name="LED_R"), Signal(name="LED_G")]
            self.led_r, self.led_g = led_r, led_g # XXX: for simulation testbench.
            return [led_r, led_g]

        from mtkcpu.units.mmio.uart import UartTX
        from amaranth.hdl.rec import Layout

        def uart_gen_serial_record(platform : Platform, m : Module):
            if platform:
                serial = platform.request("uart")
            else:
                serial = Record(Layout([("tx", 1)]), name="UART_SERIAL")
            self.serial = serial # TODO this is obfuscated, but we need those signals for simulation testbench
            
            return serial
        
        from mtkcpu.units.debug.impl_config import PROGBUF_MMIO_ADDR, PROGBUFSIZE

        debug_mem_config = EBRMemConfig(
            mem_size_words=PROGBUFSIZE,
            mem_content_words=None,
            mem_addr=-1,
            simulate=True,
        )

        self.mmio_cfg = [
            (
                UartTX(serial_record_gen=uart_gen_serial_record, clk_freq=12_000_000, baud_rate=115200),
                MMIOAddressSpace(
                    ws=self.word_size,
                    basename="uart",
                    first_valid_addr_incl=0x7000_0000,
                    last_valid_addr_excl=0x7000_1000,
                )
            ),
            (
                EBR_Wishbone(self.mem_config),
                MMIOAddressSpace(
                    ws=self.word_size,
                    basename="ebr",
                    first_valid_addr_incl=self.mem_config.mem_addr,
                    last_valid_addr_excl=self.mem_config.last_valid_addr_excl,
                )
            ),
            (
                GPIO_Wishbone(signal_map_gen=gpio_gen),
                MMIOAddressSpace(
                    ws=self.word_size,
                    basename="gpio",
                    first_valid_addr_incl=0x9000_0000,
                    last_valid_addr_excl=0x9000_1000,
                )
            ),
            (
                EBR_Wishbone(debug_mem_config),
                MMIOAddressSpace(
                    ws=self.word_size,
                    basename="debug_ebr",
                    first_valid_addr_incl=PROGBUF_MMIO_ADDR,
                    last_valid_addr_excl=PROGBUF_MMIO_ADDR + PROGBUFSIZE * 4, # NOTE: no support for impebreak yet.
                )
            ),
        ]

    def get_mmio_devices_config(self) -> List[Tuple[BusSlaveOwnerInterface, MMIOAddressSpace]]:
        return self.mmio_cfg

    def elaborate(self, platform):
        m = Module()
        sync = m.d.sync
        comb = m.d.comb

        cfg = self.mem_config
        # TODO XXX self.no_match on decoder
        m.submodules.bridge = GenericInterfaceToWishboneMasterBridge(generic_bus=self.generic_bus, wb_bus=self.wb_bus)
        self.decoder = m.submodules.decoder = WishboneBusAddressDecoder(wb_bus=self.wb_bus, word_size=cfg.word_size)
        self.initialize_mmio_devices(self.decoder, m)
        pe = m.submodules.pe = self.pe = PriorityEncoder(width=len(self.ports))
        sorted_ports = [port for priority, port in sorted(self.ports.items())]
        
        # force 'elaborate' invocation for all mmio modules.
        for mmio_module, addr_space in self.mmio_cfg:
            setattr(m.submodules, addr_space.basename, mmio_module)
        
        addr_translation_en = self.addr_translation_en = Signal()
        bus_free_to_latch = self.bus_free_to_latch = Signal(reset=1)

        if self.with_addr_translation:
            m.d.comb += addr_translation_en.eq(self.csr_unit.satp.as_view().mode & (self.exception_unit.current_priv_mode == PrivModeBits.USER))
        else:
            m.d.comb += addr_translation_en.eq(False)

        with m.If(~addr_translation_en):
            # when translation enabled, 'bus_free_to_latch' is low during page-walk.
            # with no translation it's simpler - just look at the main bus.
            m.d.comb += bus_free_to_latch.eq(~self.generic_bus.busy)
        
        with m.If(bus_free_to_latch):
            # no transaction in-progress
            for i, p in enumerate(sorted_ports):
                m.d.sync += pe.i[i].eq(p.en)

        
        virtual_req_bus_latch = LoadStoreInterface()
        phys_addr = self.phys_addr = Signal(32)
        
        # translation-unit controller signals. 
        start_translation = self.start_translation = Signal()
        translation_ack = self.translation_ack = Signal()
        gb = self.generic_bus

        with m.If(self.decoder.no_match & self.wb_bus.cyc):
            m.d.comb += self.exception_unit.badaddr.eq(gb.addr << 2)
            with m.If(gb.store):
                m.d.comb += self.exception_unit.m_store_error.eq(1)
            with m.Elif(gb.is_fetch):
                m.d.comb += self.exception_unit.m_fetch_error.eq(1)
            with m.Else():
                m.d.comb += self.exception_unit.m_load_error.eq(1)

            
        with m.If(~pe.none):
            # transaction request occured
            for i, priority in enumerate(sorted_ports):
                with m.If(pe.o == i):
                    bus_owner_port = sorted_ports[i]
                    with m.If(~addr_translation_en):
                        # simple case, no need to calculate physical address
                        comb += gb.connect(bus_owner_port)
                    with m.Else():
                        # page-walk performs multiple memory operations - will reconnect 'generic_bus' multiple times
                        with m.FSM():
                            first = self.first = Signal() # TODO get rid of that
                            with m.State("TRANSLATE"):
                                comb += [
                                    start_translation.eq(1),
                                    bus_free_to_latch.eq(0),
                                ]
                                sync += virtual_req_bus_latch.connect(bus_owner_port, exclude=[name for name, _, dir in generic_bus_layout if dir == DIR_FANOUT])
                                with m.If(translation_ack): # wait for 'phys_addr' to be set by page-walk algorithm.
                                    m.next = "REQ"
                                sync += first.eq(1)
                            with m.State("REQ"):
                                comb += gb.connect(bus_owner_port, exclude=["addr"])
                                comb += gb.addr.eq(phys_addr >> 2) # found by page-walk
                                with m.If(first):
                                    sync += first.eq(0)
                                with m.Else():
                                    # without 'first' signal '~gb.busy' would be high at the very beginning 
                                    with m.If(~gb.busy):
                                        comb += bus_free_to_latch.eq(1)
                                        m.next = "TRANSLATE"
        
        req_is_write = Signal()
        pte = self.pte = Record(pte_layout)
        vaddr = Record(virt_addr_layout)
        comb += [
            req_is_write.eq(virtual_req_bus_latch.store),
            vaddr.eq(virtual_req_bus_latch.addr << 2),
        ]

        @unique
        class Issue(IntEnum):
            OK = 0
            PAGE_INVALID = 1
            WRITABLE_NOT_READABLE = 2
            LACK_PERMISSIONS = 3
            FIRST_ACCESS = 4
            MISALIGNED_SUPERPAGE = 5
            LEAF_IS_NO_LEAF = 6

        self.error_code = Signal(Issue)
        def error(code: Issue):
            m.d.sync += self.error_code.eq(code)

        # Code below implements algorithm 4.3.2 in Risc-V Privileged specification, v1.10
        sv32_i = Signal(reset=1)
        root_ppn = self.root_ppn = Signal(22)

        if self.with_addr_translation:
            with m.FSM():
                with m.State("IDLE"):
                    with m.If(start_translation):
                        sync += sv32_i.eq(1)
                        sync += root_ppn.eq(self.csr_unit.satp.as_view().ppn)
                        m.next = "TRANSLATE"
                with m.State("TRANSLATE"):
                    vpn = self.vpn = Signal(10)
                    comb += vpn.eq(Mux(
                        sv32_i,
                        vaddr.vpn1,
                        vaddr.vpn0,
                    ))
                    comb += [
                        gb.en.eq(1),
                        gb.addr.eq(Cat(vpn, root_ppn)),
                        gb.store.eq(0),
                        gb.mask.eq(0b1111), # TODO use -1
                    ]
                    with m.If(gb.ack):
                        sync += pte.eq(gb.read_data)
                        m.next = "PROCESS_PTE"
                with m.State("PROCESS_PTE"):
                    with m.If(~pte.v):
                        error(Issue.PAGE_INVALID)
                    with m.If(pte.w & ~pte.r):
                        error(Issue.WRITABLE_NOT_READABLE)

                    is_leaf = lambda pte: pte.r | pte.x
                    with m.If(is_leaf(pte)):
                        with m.If(~pte.u & (self.exception_unit.current_priv_mode == PrivModeBits.USER)):
                            error(Issue.LACK_PERMISSIONS)
<<<<<<< HEAD
                        with m.If(~pte.a | (req_is_write & ~pte.d)):
                            error(Issue.FIRST_ACCESS)
                        with m.If(sv32_i.bool() & pte.ppn0.bool()):
=======
                        with m.Elif(~pte.a | (req_is_write & ~pte.d)):
                            error(Issue.FIRST_ACCESS)
                        with m.Elif(sv32_i.bool() & pte.ppn0.bool()):
>>>>>>> 64f58673
                            error(Issue.MISALIGNED_SUPERPAGE)
                        # phys_addr could be 34 bits long, but our interconnect is 32-bit long.
                        # below statement cuts lowest two bits of r-value.
                        sync += phys_addr.eq(Cat(vaddr.page_offset, pte.ppn0, pte.ppn1))
                    with m.Else(): # not a leaf
                        with m.If(sv32_i == 0):
                            error(Issue.LEAF_IS_NO_LEAF)
                        sync += root_ppn.eq(Cat(pte.ppn0, pte.ppn1)) # pte a is pointer to the next level
                    m.next = "NEXT"
                with m.State("NEXT"):
                    # Note that we cannot check 'sv32_i == 0', becuase superpages can be present.
                    with m.If(is_leaf(pte)):
                        sync += sv32_i.eq(1)
                        comb += translation_ack.eq(1) # notify that 'phys_addr' signal is set
                        m.next = "IDLE"
                    with m.Else():
                        sync += sv32_i.eq(0)
                        m.next = "TRANSLATE"
            
        return m

    def port(self, priority):
        if priority < 0:
            raise ValueError(f"Negative priority passed! {priority} < 0.")
        if priority in self.ports:
            raise ValueError(
                f"Conflicting priority passed to MemoryArbiter.port(): {priority}"
            )
        port = self.ports[priority] = LoadStoreInterface()
        return port


match_load = matcher(
    [
        (InstrType.LOAD, Funct3.W),
        (InstrType.LOAD, Funct3.B),
        (InstrType.LOAD, Funct3.BU),
        (InstrType.LOAD, Funct3.H),
        (InstrType.LOAD, Funct3.HU),
    ]
)

match_store = matcher(
    [
        (InstrType.STORE, Funct3.W),
        (InstrType.STORE, Funct3.B),
        # (InstrType.STORE, Funct3.BU), # it doesn't exist
        (InstrType.STORE, Funct3.H),
        # (InstrType.STORE, Funct3.HU), # it doesn't exist
    ]
)

def match_loadstore_unit(op, f3, f7):
    return match_load(op, f3, f7) | match_store(
        op, f3, f7
    )

class GenericInterfaceToWishboneMasterBridge(Elaboratable):
    def __init__(self, wb_bus : WishboneBusRecord, generic_bus : LoadStoreInterface):
        super().__init__()
        self.wb_bus = wb_bus
        self.generic_bus = generic_bus

    def elaborate(self, platform):
        m = Module()
        comb = m.d.comb
        gb = self.generic_bus
        wb = self.wb_bus

        # XXX for now we don't use strobe signal (cyc only)
        comb += [
            wb.adr.eq(gb.addr << 2),
            wb.dat_w.eq(gb.write_data),
            wb.sel.eq(gb.mask),
            wb.we.eq(gb.store),
            
            wb.cyc.eq(gb.en),
            gb.busy.eq(gb.en), # ... not sure whether it's a good idea
        ]
        with m.If(wb.ack):
            comb += [
                wb.cyc.eq(0),
                gb.ack.eq(1),
                gb.read_data.eq(wb.dat_r),
            ]
        return m


class MemoryUnit(Elaboratable):
    def __init__(self, mem_port : LoadStoreInterface):

        self.loadstore = mem_port

        # Input signals.
        self.store = Signal()  # assume 'load' if deasserted.
        self.funct3 = Signal(Funct3)
        self.src1 = Signal(32, name="LD_ST_src1")

        # 'src2' is used only for 'store' instructions.
        self.src2 = Signal(32, name="LD_ST_src2")
        self.offset = Signal(signed(12), name="LD_ST_offset")

        self.res = Signal(32, name="LD_ST_res")
        self.en = Signal(name="LD_ST_en")  # TODO implement 'ready/valid' interface

        # Output signals.
        self.ack = Signal(name="LD_ST_ack")

    def elaborate(self, platform):
        m = Module()
        
        comb = m.d.comb
        loadstore = self.loadstore
        store = self.store
        
        addr = Signal(32)
<<<<<<< HEAD
        word = Signal(signed(32))
        half_word = Signal(signed(16))
        byte = Signal(8)
        write_data = Signal(32)
        load_res = Signal(signed(32))
=======
        
        word = Signal(32)
        half_word = Signal(16)
        byte = Signal(8)
        
        write_data = Signal(32)
        load_res = Signal(32)
>>>>>>> 64f58673
        addr_lsb = Signal(2)
        
        comb += [
            addr.eq(self.offset + self.src1),
            addr_lsb.eq(addr[:2]),
        ]

        # allow naturally aligned addresses
        # TODO trap on wrong address
        data = Mux(store, self.src2, loadstore.read_data)
        
        with m.If(store):
            comb += [
                word.eq(data),
                half_word.eq(data[:16]),
                byte.eq(data[:8]),
            ]
        with m.Else():
<<<<<<< HEAD
            # XXX XXX XXX
            # TODO i'm not sure about this
            comb += [
                word.eq(data),
                half_word.eq(data.word_select(addr_lsb[1], 16)),
=======
            comb += [
                word.eq(data),
                half_word.eq(data.bit_select(8 * addr_lsb, 16)),
>>>>>>> 64f58673
                byte.eq(data.word_select(addr_lsb, 8)),
            ]
        
        do_sign_extend = Signal()
        m.d.comb += do_sign_extend.eq((self.funct3 == Funct3.H) | (self.funct3 == Funct3.B))

<<<<<<< HEAD

=======
>>>>>>> 64f58673
        # TODO choice expression (amaranth-0.6)
        with m.If(~store):
            with m.Switch(self.funct3):
                with m.Case(Funct3.W):
                    comb += load_res.eq(word)
                with m.Case(Funct3.H):
                    comb += load_res.eq(half_word.as_signed())
                with m.Case(Funct3.B):
                    comb += load_res.eq(byte.as_signed())
                with m.Case(Funct3.HU):
                    comb += load_res.eq(half_word)
                with m.Case(Funct3.BU):
                    comb += load_res.eq(byte)

        with m.Else():
            with m.Switch(self.funct3):
<<<<<<< HEAD
                mask = Signal(4)
=======
                mask = Signal(5) # 5 bits on purpose, to catch overflow
>>>>>>> 64f58673
                with m.Case(Funct3.W):
                    comb += [
                        write_data.eq(word),
                        mask.eq(0b1111),
                    ]
                with m.Case(Funct3.H, Funct3.HU):
                    comb += [
<<<<<<< HEAD
                        write_data.eq(half_word << (8 * addr_lsb[1])),
                        mask.eq(0b11 << addr_lsb[1]),
                    ]
                with m.Case(Funct3.B, Funct3.BU):
                    comb += [
                        write_data.eq(byte << 8*addr_lsb),
                        mask.eq(0b1 << addr_lsb),
                    ]
=======
                        write_data.eq(half_word << (8 * addr_lsb)),
                        mask.eq(0b11 << addr_lsb),
                    ]
                with m.Case(Funct3.B, Funct3.BU):
                    comb += [
                        write_data.eq(byte << (8 * addr_lsb)),
                        mask.eq(0b1 << addr_lsb),
                    ]

                    # TODO - we don't raise on some misaligned memory accesses. it's dangerous, as we return
                    # invalid values instead. see https://github.com/bieganski/mtkcpu/issues/74
                    invalid_access = Signal()
                    comb += invalid_access.eq(mask[-1])
>>>>>>> 64f58673
        
        with m.If(self.en):
            comb += [
                loadstore.en.eq(1),
                loadstore.store.eq(store),
                loadstore.addr.eq(addr >> 2),
                loadstore.mask.eq(mask),
                loadstore.write_data.eq(write_data),
            ]
        with m.If(loadstore.ack):
            comb += [
                self.ack.eq(1),
                self.res.eq(Mux(do_sign_extend, load_res.as_signed(), load_res)),
            ]
        return m<|MERGE_RESOLUTION|>--- conflicted
+++ resolved
@@ -431,15 +431,9 @@
                     with m.If(is_leaf(pte)):
                         with m.If(~pte.u & (self.exception_unit.current_priv_mode == PrivModeBits.USER)):
                             error(Issue.LACK_PERMISSIONS)
-<<<<<<< HEAD
-                        with m.If(~pte.a | (req_is_write & ~pte.d)):
-                            error(Issue.FIRST_ACCESS)
-                        with m.If(sv32_i.bool() & pte.ppn0.bool()):
-=======
                         with m.Elif(~pte.a | (req_is_write & ~pte.d)):
                             error(Issue.FIRST_ACCESS)
                         with m.Elif(sv32_i.bool() & pte.ppn0.bool()):
->>>>>>> 64f58673
                             error(Issue.MISALIGNED_SUPERPAGE)
                         # phys_addr could be 34 bits long, but our interconnect is 32-bit long.
                         # below statement cuts lowest two bits of r-value.
@@ -556,13 +550,6 @@
         store = self.store
         
         addr = Signal(32)
-<<<<<<< HEAD
-        word = Signal(signed(32))
-        half_word = Signal(signed(16))
-        byte = Signal(8)
-        write_data = Signal(32)
-        load_res = Signal(signed(32))
-=======
         
         word = Signal(32)
         half_word = Signal(16)
@@ -570,7 +557,6 @@
         
         write_data = Signal(32)
         load_res = Signal(32)
->>>>>>> 64f58673
         addr_lsb = Signal(2)
         
         comb += [
@@ -589,27 +575,15 @@
                 byte.eq(data[:8]),
             ]
         with m.Else():
-<<<<<<< HEAD
-            # XXX XXX XXX
-            # TODO i'm not sure about this
-            comb += [
-                word.eq(data),
-                half_word.eq(data.word_select(addr_lsb[1], 16)),
-=======
             comb += [
                 word.eq(data),
                 half_word.eq(data.bit_select(8 * addr_lsb, 16)),
->>>>>>> 64f58673
                 byte.eq(data.word_select(addr_lsb, 8)),
             ]
         
         do_sign_extend = Signal()
         m.d.comb += do_sign_extend.eq((self.funct3 == Funct3.H) | (self.funct3 == Funct3.B))
 
-<<<<<<< HEAD
-
-=======
->>>>>>> 64f58673
         # TODO choice expression (amaranth-0.6)
         with m.If(~store):
             with m.Switch(self.funct3):
@@ -626,11 +600,7 @@
 
         with m.Else():
             with m.Switch(self.funct3):
-<<<<<<< HEAD
-                mask = Signal(4)
-=======
                 mask = Signal(5) # 5 bits on purpose, to catch overflow
->>>>>>> 64f58673
                 with m.Case(Funct3.W):
                     comb += [
                         write_data.eq(word),
@@ -638,16 +608,6 @@
                     ]
                 with m.Case(Funct3.H, Funct3.HU):
                     comb += [
-<<<<<<< HEAD
-                        write_data.eq(half_word << (8 * addr_lsb[1])),
-                        mask.eq(0b11 << addr_lsb[1]),
-                    ]
-                with m.Case(Funct3.B, Funct3.BU):
-                    comb += [
-                        write_data.eq(byte << 8*addr_lsb),
-                        mask.eq(0b1 << addr_lsb),
-                    ]
-=======
                         write_data.eq(half_word << (8 * addr_lsb)),
                         mask.eq(0b11 << addr_lsb),
                     ]
@@ -661,7 +621,6 @@
                     # invalid values instead. see https://github.com/bieganski/mtkcpu/issues/74
                     invalid_access = Signal()
                     comb += invalid_access.eq(mask[-1])
->>>>>>> 64f58673
         
         with m.If(self.en):
             comb += [
