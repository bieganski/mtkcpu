--- conflicted
+++ resolved
@@ -118,19 +118,11 @@
 
     if hasattr (root, "_named_submodules"):
         for name in root._named_submodules:
-<<<<<<< HEAD
             e, _ = root._named_submodules[name]
             assert isinstance(e, Elaboratable)
             dummy_elaborate(e, platform)
     if hasattr (root, "_anon_submodules"):
         for e, _ in root._anon_submodules:
-=======
-            e = root._named_submodules[name]
-            assert isinstance(e, Elaboratable)
-            dummy_elaborate(e, platform)
-    if hasattr (root, "_anon_submodules"):
-        for e in root._anon_submodules:
->>>>>>> a5f9021e
             assert isinstance(e, Elaboratable)
             dummy_elaborate(e, platform)
 
