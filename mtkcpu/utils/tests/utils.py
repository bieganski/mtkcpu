from __future__ import annotations

from dataclasses import dataclass
from enum import Enum, unique
from itertools import count
from typing import Optional, OrderedDict, Tuple, Callable, Generator, TextIO
import pytest
from pathlib import Path
import subprocess
from tempfile import NamedTemporaryFile
import inspect
import time
from shutil import which

from amaranth.hdl.ast import Signal, Const
from amaranth.hdl.ir import Elaboratable, Fragment
from amaranth.sim import Simulator
from amaranth.sim.core import Passive
from amaranth import Signal
from amaranth.sim._pycoro import PyCoroProcess

from mtkcpu.asm.asm_dump import dump_asm
from mtkcpu.cpu.cpu import MtkCpu
from mtkcpu.global_config import Config
from mtkcpu.units.csr.csr import CsrUnit
from mtkcpu.units.exception import ExceptionUnit
from mtkcpu.utils.common import CODE_START_ADDR, MEM_START_ADDR, EBRMemConfig, read_elf
from mtkcpu.utils.decorators import parametrized, rename
from mtkcpu.utils.tests.memory import MemoryContents
from mtkcpu.utils.tests.registers import RegistryContents
from mtkcpu.utils.tests.sim_tests import (get_sim_memory_test,
                                          get_sim_register_test,
                                          get_sim_jtag_controller)
from mtkcpu.utils.tests.openocd_checkpoints import (dmcontrol_haltreq_written,
                                                    progbuf_written_and_started,
                                                    examination_finished_with_hart_resume,
                                                    )
import mtkcpu.utils.tests.sim_tests as GLOBAL_SIM_NAMESPACE
from mtkcpu.units.debug.types import *
from mtkcpu.units.loadstore import MemoryArbiter, WishboneBusRecord
from mtkcpu.units.mmio.gpio import GPIO_Wishbone
from mtkcpu.utils.tests.dmi_utils import *
from mtkcpu.utils.misc import get_color_logging_object
from mtkcpu.cpu.cpu import CPU_Config
from mtkcpu.units.debug.impl_config import TOOLCHAIN


from ppci.arch.riscv import instructions
from mtkcpu.tests.test_debug_unit import encode_ins

logging = get_color_logging_object()

@unique
class MemTestSourceType(str, Enum):
    TEXT = "text"
    RAW = "raw"


@dataclass
class CpuTestbenchCase:
    name : str
    sw_project: str
    try_compile: bool

@dataclass(frozen=True)
class MemTestCase:
    name: str
    source: str
    source_type: MemTestSourceType
    out_reg: Optional[int] = None
    out_val: Optional[int] = None
    mem_out: Optional[MemoryContents] = None
    timeout: Optional[int] = None
    mem_init: Optional[MemoryContents] = None
    reg_init: Optional[RegistryContents] = None
    mem_size_kb: int = 1
    shift_mem_content: bool = True # 0x1000 becomes 0x8000_1000 if mem. start address is 0x8000_0000

@dataclass(frozen=True)
class ComponentTestbenchCase:
    name: str
    component_type : Elaboratable

def check_addr_translation_errors(cpu : MtkCpu) -> OrderedDict:
    def f():
        yield Passive()
        while(True):
            err = yield cpu.arbiter.error_code
            if err:
                raise ValueError(f"addr translation error code: {err}")
            yield
    return f


def print_mem_transactions(cpu : MtkCpu) -> OrderedDict:
    def f():
        yield Passive()
        gb = cpu.arbiter.generic_bus

        while(True):
            if (yield gb.en):
                store = yield gb.store
                addr = yield gb.addr
                mask = yield gb.mask
                if store:
                    assert mask # TODO: LOAD is always 4 byte, so maybe rename to 'write_mask'?
                write_data = yield gb.write_data

                prefix = "STORE" if store else "LOAD"
                gb_mode_30_bit = gb.addr.shape() == unsigned(30)

                addr = addr << 2 if gb_mode_30_bit else addr

                print(f"{prefix} addr {hex(addr)}, mask {mask} write_data: {hex(write_data) if store else ''}")
                while (yield gb.en):
                    yield
            yield
    return f


def capture_write_transactions(cpu : MtkCpu, dict_reference : OrderedDict) -> OrderedDict:
    def f():
        yield Passive()
        content = dict_reference
        from mtkcpu.units.loadstore import EBR_Wishbone
        ebr: EBR_Wishbone = cpu.arbiter.ebr
        wp = ebr.wp
        mem = ebr.mem._array

        def apply_bitmask(A, B):
            assert B == (B & 0b1111)
            result = 0
            for i in range(4):
                if B & (1 << i):
                    result |= (A & (0xFF << (i * 8)))
            return result

        while(True):
            mask = yield wp.en
            if mask:
                wp_addr = yield wp.addr
                bus_addr = yield ebr._wb_slave_bus.wb_bus.adr
                
                # coherence check beween bus and wp
                assert bus_addr % 4 == 0
                assert (bus_addr >> 2) == wp_addr
                
                # find first non-zero bit
                if mask & 0b1:
                    offset = 0
                elif mask & 0b10:
                    offset = 1
                elif mask & 0b100:
                    offset = 2
                elif mask & 0b1000:
                    offset = 3
                else:
                    assert False
                
                data_before_write = yield mem[wp_addr]
                yield
                data_after_write = yield mem[wp_addr]

                # all_ones_u32_mask = apply_bitmask(0xffff_ffff, mask)
                # new_data = apply_bitmask(data, mask)

                # real_addr = bus_addr + offset
                # assert real_addr not in content
                # content[real_addr] = apply_bitmask(data, mask)
                content[bus_addr] = data_after_write
            yield
    return f

def reg_test(
    name: str,
    timeout_cycles: Optional[int],
    reg_num: int,
    expected_val: Optional[int],
    expected_mem: Optional[MemoryContents],
    reg_init: RegistryContents,
    mem_cfg: EBRMemConfig,
    verbose: bool = False,
):
    
    cpu = MtkCpu(
        reg_init=reg_init.reg,
        mem_config=mem_cfg,
        cpu_config=CPU_Config(
            dev_mode=False,
            with_debug=False,
            pc_reset_value=CODE_START_ADDR,
            with_virtual_memory=True,
        )
    )

    sim = Simulator(cpu)
    sim.add_clock(1e-6)

    assert (reg_num is None and expected_val is None) or (
        reg_num is not None and expected_val is not None
    )
            
    # Since Amaranth HDL's 'Memory' instance simulation in included,
    # we don't need to use custom implementation (however some coverage drop
    # is present - 'Memory' class is assumed single-cycle-access, while
    # 'get_sim_memory_test' processing delay is random).
    # sim.add_sync_process(get_sim_memory_test(cpu=cpu, mem_dict=mem_dict))
    # instead only collect write transactions directly on a bus.
    result_mem = {}
    sim.add_sync_process(capture_write_transactions(cpu=cpu, dict_reference=result_mem))
<<<<<<< HEAD

=======
    # sim.add_sync_process(print_mem_transactions(cpu=cpu))
    sim.add_sync_process(check_addr_translation_errors(cpu=cpu))
    
>>>>>>> 64f58673
    sim.add_sync_process(
        get_sim_register_test(
            name=name,
            cpu=cpu,
            reg_num=reg_num,
            expected_val=expected_val,
            timeout_cycles=timeout_cycles,
        )
    )

    csr_unit : CsrUnit = cpu.csr_unit
    # frag = Fragment.get(cpu, platform=None)
    # main_fsm = frag.find_generated("fsm")
    e = cpu.exception_unit
    sim_traces = [
        # main_fsm.state,
        # e.m_instruction,
        # e.mtval.value,
        # csr_unit.mtvec.base,
        # csr_unit.mtvec.mode,
        # *csr_unit.mepc.fields.values(),
        # *csr_unit.mcause.members.values(),
        # *csr_unit.satp.fields.values(),
        # csr_unit.mie.as_view().mtie,
        # *csr_unit.mstatus.fields.values(),
        # *csr_unit.mtime.fields.values(),
        # *csr_unit.mtimecmp.fields.values(),
        cpu.instr,
        cpu.pc,
        # csr_unit.rs1,
        # csr_unit.csr_idx,
        # csr_unit.rd,
        # csr_unit.rd_val,
        # csr_unit.vld,
        # csr_unit.ONREAD,
        # csr_unit.ONWRITE,
        # cpu.arbiter.pe.i,
        # cpu.arbiter.pe.o,
        # cpu.arbiter.pe.none,
        # cpu.arbiter.bus_free_to_latch,

        # cpu.arbiter.error_code,
        # cpu.arbiter.addr_translation_en,
        # cpu.arbiter.translation_ack,
        # cpu.arbiter.start_translation,
        # cpu.arbiter.phys_addr,
        # cpu.arbiter.root_ppn,

        # *cpu.arbiter.pte.fields.values(),

        # cpu.arbiter.generic_bus.addr,
        # cpu.arbiter.generic_bus.read_data,
        # cpu.arbiter.vpn,
    ]

    # from amaranth.back import verilog
    # s = verilog.convert(cpu)
    # open("cpu.v", "w").write(s)

    with sim.write_vcd("cpu.vcd", "cpu.gtkw", traces=sim_traces):
        sim.run()

    if expected_mem is not None:
        MemoryContents(result_mem).assert_equality(expected_mem)


def get_code_mem(case: MemTestCase, mem_size_kb: int) -> MemoryContents:
    if case.source_type == MemTestSourceType.TEXT:
        code = dump_asm(
            code_input=case.source,
            toolchain=TOOLCHAIN,
            verbose=False
        )
        return MemoryContents(
            memory=dict(zip(count(CODE_START_ADDR, 4), code)),
        )
    elif case.source_type == MemTestSourceType.RAW:
        from mtkcpu.utils.common import read_elf, compile_source
        import tempfile
        with tempfile.NamedTemporaryFile(
            suffix=".elf",
            dir=Path(__file__).parent
        ) as tmp_elf:
            source = f"""
            .global start
            {case.source}
            """
            compile_source(source, tmp_elf.name, mem_size_kb=mem_size_kb)
            elf_content = read_elf(tmp_elf.name, verbose=False)
        return MemoryContents(
            memory=elf_content
        )
    else:
        assert False

def gpio_tb():
    led1, led2 = Signal(), Signal()
    bus  = WishboneBusRecord()
    signal_map = [0 for _ in range(32)]
    idx1, idx2 = 0, 20
    signal_map[idx1] = led1
    signal_map[idx2] = led2
    signal_map_gen = lambda platform: signal_map

    m = GPIO_Wishbone(signal_map_gen)
    m.init_bus_slave(bus)
    def f():
        def wait(timeout=10):
            for _ in range(timeout):
                yield
        def wait_ack(timeout=10):
            lst = []
            for _ in range(timeout):
                ack = yield bus.ack
                lst.append(ack)
                yield
            assert 1 in lst

        yield from wait()

        l1, l2 = (yield led1), (yield led2)
        assert not l1
        assert not l2
        
        yield bus.cyc.eq(1)
        yield bus.sel.eq(0b0001)
        yield bus.we.eq(1)
        yield bus.adr.eq(0)
        yield bus.dat_w.eq(0xffff_ffff)
        yield from wait_ack()

        l1, l2 = (yield led1), (yield led2)
        assert l1
        assert not l2

        yield bus.cyc.eq(0)
        wait()
        yield bus.cyc.eq(1)
        yield bus.sel.eq(0b1111)

        yield from wait_ack()

        l1, l2 = (yield led1), (yield led2)
        assert l1
        assert l2
        
    return m, f

def memory_arbiter_tb():
    mem = {
        0x1000: 0xdead,
        0x1004: 0xbeef,
    }
    assert len(mem) >= 2
    a1, a2 = min(mem.keys()), max(mem.keys())
    start_addr = min(mem.keys())
    
    mem_cfg = EBRMemConfig(
        mem_addr=start_addr,
        mem_size_words=10,
        mem_content_words = [v for k, v in sorted(mem.items())],
        simulate=True,
    )
    csr_unit = CsrUnit(with_virtual_memory=True, in_machine_mode=Signal(reset=1), in_debug_mode=Const(0))
    m = MemoryArbiter(mem_config=mem_cfg, with_addr_translation=False, csr_unit=csr_unit, exception_unit=ExceptionUnit(Signal(2, reset=0b11), csr_unit))
    p1 = m.port(priority=1)
    p2 = m.port(priority=2)

    def f():
        # both will request transaction simultaneously, lower priority wins
        yield p1.en.eq(1)
        yield p2.en.eq(1)

        yield p1.store.eq(0)
        yield p2.store.eq(0)

        yield p1.addr.eq(a1)
        yield p2.addr.eq(a2)
        yield

        for _ in range(10):
            ack = yield m.generic_bus.ack
            data = yield m.generic_bus.read_data
            if ack:
                assert data == mem[a1]
                yield p1.en.eq(0)
                break
            yield
        
        yield
        
        # first one finished, second starts.
        for _ in range(10):
            ack = yield m.generic_bus.ack
            data = yield m.generic_bus.read_data
            if ack:
                assert data == mem[a2], data
                yield p2.en.eq(0)
                break
            yield
            
    return m, f


def unit_testbench(case: ComponentTestbenchCase):
    if case.component_type == MemoryArbiter:
        m, f = memory_arbiter_tb()
    elif case.component_type == GPIO_Wishbone:
        m, f = gpio_tb()
    else:
        print(f"===== Skipping not covered type {case.component_type}")
        return

    sim = Simulator(m)
    sim.add_clock(1e-6)
    sim.add_sync_process(f)

    with sim.write_vcd(f"{case.name}.vcd"):
        sim.run()


# returns ELF path
def compile_sw_project(proj_name : str) -> Path:
    sw_dir = Path(__file__).parent.parent.parent / "sw"
    proj_dir = sw_dir / proj_name
    if not proj_dir.exists() or not proj_dir.is_dir():
        raise ValueError(f"Compilation failed: Directory {proj_dir} does not exists!")
    from mtkcpu.utils.linker import write_linker_script
    write_linker_script(sw_dir / "common" / "linker.ld", CODE_START_ADDR)
    process = subprocess.Popen(f"make -B", cwd=proj_dir, shell=True)
    process.communicate()
    if process.returncode:
        raise ValueError(f"Compilation failed! {proj_name} (inside {proj_dir})")
    elf_path = proj_dir / "build" / f"{proj_name}.elf"
    if not elf_path.exists():
        raise ValueError(f"Error: Compilation returned 0 (ok), but elf {elf_path} doesnt exists!")
    return elf_path

def virtual_mem_translation_test():
    pass

def cpu_testbench_test(case : CpuTestbenchCase):
    root_dir = Path(__file__).parent.parent.parent
    if case.try_compile:
        proj_name = case.sw_project
        compile_sw_project(proj_name)
        print("Ok, compile successed!")
        elf_path = root_dir / f"sw/{case.sw_project}/{case.sw_project}.elf"
    else:
        elf_path = root_dir / f"tests/tb_assets/{case.sw_project}.elf"
    
    assert elf_path.exists()
    program = read_elf(elf_path)
    
    mem_cfg = EBRMemConfig.from_mem_dict(
        start_addr=MEM_START_ADDR,
        num_bytes=1024,
        simulate=True,
        mem_dict=MemoryContents(program),
    )

    cpu = MtkCpu(
        cpu_config=CPU_Config(
            dev_mode=False,
            with_debug=False,
            pc_reset_value=MEM_START_ADDR,
            with_virtual_memory=False,
        ),
        mem_config=mem_cfg
    )

    sim = Simulator(cpu)
    sim.add_clock(1e-6)

    def get_last_instr_addr(elfpath : Path):
        from elftools.elf.elffile import ELFFile
        elf = ELFFile(elfpath.open("rb"))
        symtab = elf.get_section_by_name('.symtab')
        assert symtab
        from mtkcpu.global_config import Config
        try:
            sym = Config.after_main_sym_name
            last_instr = symtab.get_symbol_by_name(sym)[0]
        except IndexError:
            raise ValueError(f"ERROR: {elfpath} ELF does not have {sym} symbol! Check your start.S file.")
        e = last_instr.entry
        addr = e.st_value
        return addr

    def gpio_fn(timeout=200_000):
        yield
        prev_led = None
        for _ in range(timeout):
            led = yield cpu.arbiter.gpio.signal_map[1]
            if led != prev_led:
                print(f"Led changed state, finishing simulation!")
                return
            yield

    def uart_tx_fn(timeout=50_000):
        yield
        prev_tx = None
        txs = []
        for _ in range(timeout):
            pass
            tx = yield cpu.arbiter.uart.serial.tx
            if tx != prev_tx:
                # tx data line edge
                txs.append(tx)
                prev_tx = tx
            if len(txs) > 10:
                print("OK, UART tx data line is working! sim passed")
                return
            yield

    elf_path_str = str(elf_path).lower()
    if "blink" in elf_path_str:
        f = gpio_fn
    elif "uart_tx" in elf_path_str:
        f = uart_tx_fn
    else:
        assert False, elf_path_str

    sim.add_sync_process(f)
    
    with sim.write_vcd("cpu.vcd"):
        sim.run()
    print("== Waveform dumped to cpu.vcd file")


def assert_mem_test(case: MemTestCase):
    name = case.name
    reg_init = case.reg_init or RegistryContents.empty()
    mem_init = case.mem_init or MemoryContents.empty()
    
    if case.mem_size_kb > 1:
        # otherwise, it raises RecursionError
        import sys
        sys.setrecursionlimit(10**6)

    program = get_code_mem(case, mem_size_kb=case.mem_size_kb)
    if case.mem_init and case.shift_mem_content:
        case.mem_init.shift_addresses(MEM_START_ADDR)
    program.patch(mem_init, can_overlap=False)
    if program.size == 0:
        raise ValueError("Memory content cannot be empty! At least single instruction must be present.")

    mem_cfg = EBRMemConfig.from_mem_dict(
        start_addr=MEM_START_ADDR,
        num_bytes=1024 * case.mem_size_kb,
        simulate=True,
        mem_dict=program
    )

    reg_test(
        name=name,
        timeout_cycles=case.timeout,
        reg_num=case.out_reg,
        expected_val=case.out_val,
        expected_mem=case.mem_out,
        reg_init=reg_init,
        mem_cfg=mem_cfg,
        verbose=True,
    )


def create_jtag_simulator(monitor: DMI_Monitor, cpu: MtkCpu) -> Tuple[Simulator, list[Signal]]:
    # cursed stuff for retrieving jtag FSM state for 'traces=vcd_traces' variable
    # https://freenode.irclog.whitequark.org/amaranth/2020-07-26#27592720;
    frag = Fragment.get(monitor, platform=None)
    # jtag_fsm = frag.find_generated("debug", "jtag", "fsm")
    # sim = Simulator(frag) # XXX
    sim = Simulator(monitor)
    sim.add_clock(1e-6)

    # jtag_fsm_sig = jtag_fsm.state
    main_clk_sig = sim._fragment.domains["sync"].clk

    jtag_loc = cpu.debug.jtag

    dmi_regs = cpu.debug.dmi_regs

    # dmcontrol_r = dmi_regs[DMIReg.DMCONTROL].r.fields.values()
    # dmcontrol_w = dmi_regs[DMIReg.DMCONTROL].w.fields.values()

    # hartinfo_r = dmi_regs[DMIReg.HARTINFO].r.fields.values()
    # hartinfo_w = dmi_regs[DMIReg.HARTINFO].w.fields.values()

    # abstracts_r = dmi_regs[DMIReg.ABSTRACTCS].r.fields.values()
    # abstracts_w = dmi_regs[DMIReg.ABSTRACTCS].w.fields.values()

    # dmstatus_r = dmi_regs[DMIReg.DMSTATUS].r.fields.values()
    # dmstatus_w = dmi_regs[DMIReg.DMSTATUS].w.fields.values()

    # command_w = dmi_regs[DMIReg.COMMAND].w.fields.values()
    # command_r = dmi_regs[DMIReg.COMMAND].r.fields.values()

    # data0_w = dmi_regs[DMIReg.DATA0].w.fields.values()
    # data0_r = dmi_regs[DMIReg.DATA0].r.fields.values()

    vcd_traces = [
        # *monitor.cur_COMMAND_r.fields.values(),
        jtag_loc.tck_ctr,
        # jtag_loc.regs[JtagIR.DMI].update,
        # jtag_loc.regs[JtagIR.DMI].capture,
        # jtag_loc.DATA_WRITE,
        # jtag_loc.DATA_READ,
        # jtag_loc.DMI_WRITE,
        cpu.mtime,
        # cpu.debug.HANDLER,

        jtag_loc.BAR,
        # *data0_r,
        # *data0_w,
        jtag_loc.BAR,

        # *dmcontrol_r,
        # jtag_loc.BAR,
        # *dmcontrol_w,
        # jtag_loc.BAR,
        # *dmcontrol_r,
        # jtag_loc.BAR,
        # jtag_loc.regs[JtagIR.DMI].r.op,
        # jtag_loc.BAR,
        # *dmstatus_r,
        # *hartinfo_w,
        # *abstracts_w,
        jtag_loc.BAR,
        # *abstracts_r,
        jtag_loc.BAR,
        # *command_w,
        jtag_loc.BAR,
        # *cpu.debug.command_regs[DMICommand.AccessRegister].fields.values(),
        jtag_loc.BAR,
        # *dmstatus_r,
        jtag_loc.BAR,
        # *dmcontrol_w,

        cpu.gprf_debug_data,
        cpu.gprf_debug_addr,
    ]

    return sim, vcd_traces


def run_gdb(
    gdb_executable: Path,
    elf_file: Path,
    stdout: Optional[Path] = None,
    stderr: Optional[Path] = None,
):

    gdb_cmd = f"""
set verbose on
set arch riscv:rv32
target extended-remote localhost:3333
set mem inaccessible-by-default off
set remotetimeout 10
file {elf_file.absolute()}
load
run    
"""

    stdout = stdout.open("w") if stdout else stdout
    stderr = stderr.open("w") if stderr else stderr

    with NamedTemporaryFile(dir=".", delete=False) as f:
        f.write(gdb_cmd.encode("ascii"))
        f.flush()

    process = subprocess.Popen(f"{gdb_executable} -x {f.name}", shell=True, stdout=stdout, stderr=stderr)


# Make sure that 'OCD_CWD' points to directory with VexRiscv's fork of openOCD:
# https://github.com/SpinalHDL/openocd_riscv
# Compile it according to instructions in README in repository above.
from typing import Generator

def run_openocd(
    openocd_executable: Path, 
    ) -> Generator[str, None, None]:

    if not openocd_executable.exists():
        raise ValueError(f"Please make sure that path: {openocd_executable} is existing executable!")
    
    sim_port = 9824
    

    ocd_commands = f"""
interface remote_bitbang
remote_bitbang_host localhost
remote_bitbang_port {sim_port}

set _CHIPNAME riscv
jtag newtap $_CHIPNAME cpu -irlen 5 -expected-id 0x10e31913

set _TARGETNAME $_CHIPNAME.cpu
target create $_TARGETNAME riscv -chain-position $_TARGETNAME

gdb_report_data_abort enable

# init
# halt
"""
    
    if which("lsof") is None:
        raise ValueError("lsof is required, in order to know when the port is ready to use!")
    while True:
        lsof = subprocess.Popen(f"lsof -i :{sim_port}", shell=True)
        lsof.communicate()
        if lsof.returncode == 0:
            break
        logging.info(f"openOCD: Waiting for port {sim_port} to be ready..")
        time.sleep(0.5)

    with NamedTemporaryFile(mode='w', delete=False) as f:
        ocd_cfg_fname = f.name
        f.write(ocd_commands)

    ocd_invocation = f"{openocd_executable} -f {ocd_cfg_fname}"

    popen = subprocess.Popen(ocd_invocation, shell=True, stderr=subprocess.PIPE, stdout=subprocess.PIPE, universal_newlines=True)

    for line in iter(popen.stderr.readline, ""):
        yield line

def build_software(sw_project_path: Path, cpu: MtkCpu) -> Path:
    "returns .elf path, previously asserting that it exists."
    from mtkcpu.utils.linker import write_linker_script
    from tempfile import NamedTemporaryFile

    with NamedTemporaryFile(suffix=".ld") as f:
        path = Path(f.name).absolute()
        
        write_linker_script(
            out_path=path,
            mem_addr=cpu.mem_config.mem_addr,
            mem_size_kb=cpu.mem_config.arena_kb_ceiled,
        )

        process = subprocess.Popen(f"make -B LINKER_SCRIPT={path}", cwd=sw_project_path, shell=True)
        process.communicate()
    
    elf_path = sw_project_path / "build" / f"{sw_project_path.name}.elf"
    assert elf_path.exists()
    
    return elf_path


def assert_jtag_test(
    openocd_executable: Path,
    gdb_executable: Path,
    with_checkpoints: bool,
):
    cpu = MtkCpu(
        reg_init=[0x0 for _ in range(32)],
        mem_config=EBRMemConfig(mem_size_words=60, mem_addr=0x8000, mem_content_words=None, simulate=True),
        cpu_config=CPU_Config(
            dev_mode=False,
            with_debug=True,
            pc_reset_value=0x8000,
            with_virtual_memory=False,
        )
    )

    from mtkcpu.global_config import Config
    sw_project_path = Config.sw_dir / "just_loop"
    
    elf_path = build_software(sw_project_path=sw_project_path, cpu=cpu)

    lines = run_openocd(openocd_executable=openocd_executable)

    def run_gdb_when_ocd_ready():
        for line in lines:
            # from openocd/src/target/riscv/riscv-013.c:
            #
            #  /* Some regression suites rely on seeing 'Examined RISC-V core' to know
            # * when they can connect with gdb/telnet.
            # * We will need to update those suites if we want to change that text. */
            #
            # logging.warn(line)
            if "Examined RISC-V core" in line:
                logging.info("Detected that openOCD successfully finished CPU examination! Running GDB..")
                run_gdb(
                    gdb_executable=gdb_executable,
                    elf_file=elf_path,
                    stdout=Path("gdb_stdout.log"),
                    stderr=Path("gdb_stderr.log"),
                )
    
    from multiprocessing import Process
    gdb_process = Process(target=run_gdb_when_ocd_ready)
    gdb_process.start()
    # XXX gdb_process.join()

    dmi_monitor = DMI_Monitor(cpu=cpu)

    sim, vcd_traces = create_jtag_simulator(dmi_monitor, cpu)

    processes = [
        # process below is the only Active process, as it
        # communicates directly with openOCD via Unix Socket.
        get_sim_jtag_controller(cpu=cpu),

        # all processes below are Passive.
        monitor_cmderr(dmi_monitor),
        monitor_cpu_dm_if_error(dmi_monitor),
        monitor_cpu_and_dm_state(dmi_monitor),
        monitor_pc_and_main_fsm(cpu=cpu),
        print_dmi_transactions(dmi_monitor),
        monitor_writes_to_gpr(dmi_monitor, gpr_num=8),
        monitor_halt_or_resume_req_get_ack(dmi_monitor),
        get_sim_memory_test(cpu=cpu, mem_dict=MemoryContents.empty()),
        monitor_writes_to_dcsr(dmi_monitor=dmi_monitor),
        monitor_abstractauto(dmi_monitor=dmi_monitor),
        bus_capture_write_transactions(cpu=dmi_monitor.cpu, output_dict=dict()),
    ]

    def tck_timeouted(generator_fn: Callable, timeout: int):
        def aux():
            i, prev_tck = 0, 0
            generator = generator_fn()
            fn_name = str(generator) if not hasattr(generator, "__name__") else generator.__name__
            
            response = None
            while True:
                try:
                    command = generator.send(response)
                    response = yield command
                except StopIteration:
                    return # success!
                
                # Detect TCK rising edge.
                tck = yield cpu.debug.jtag.tck
                if not(prev_tck) and tck:
                    i += 1
                prev_tck = tck

                if i == timeout:
                    raise TimeoutError(f"Timeout of {timeout} TCK ticks expired for Checkpoint Checker '{fn_name}'!")
        return aux
    
    def ckpt_processses_supervisor(active_processes: list, ckpt_processes: list, log_sink: Optional[TextIO]):
        """
        What are sausages made from?
        
        NOTE: The 'active_processes' is a mutable list, gradually modified by simulator engine.
        """

        if log_sink is not None:
            if not hasattr(log_sink, "write"):
                raise ValueError("log_sink must have 'write' method!")
        else:
            log_sink = object()
            log_sink.write = lambda *_ : None

        def aux():
            yield Passive()

            # NOTE: to determine 'current' we use caller frame, which is bad, as it limits our code reusability.
            current : Callable = inspect.currentframe().f_back.f_locals["process"]

            initial_checkpoint_checkers_names = []
            prev_checkpoint_checkers_names = []
            
            for i in count():
                first_iteration = (len(initial_checkpoint_checkers_names) == 0)
                
                user_coroutines_still_running = [x for x in active_processes if isinstance(x, PyCoroProcess) and x.coroutine is not None]
                user_processes_still_running = [x.coroutine.gi_frame.f_locals["process"] for x in user_coroutines_still_running]

                supervisor_matches = [x for x in user_processes_still_running if x == current]
                assert len(supervisor_matches) == 1, f"internal error: bad supervisor detection: got {supervisor_matches}"
                
                user_processes_without_supervisor = [x for x in user_processes_still_running if x not in supervisor_matches]
                ckpt_checkers_still_running = [x for x in user_processes_without_supervisor if x in ckpt_processes]
                
                def _get_name(f: Callable):
                    """
                    If function is wrapped into tck_timeouted then it unwraps it's real name.
                    Othwerise, just 'f.__qualname__' is returned.
                    """
                    if tck_timeouted.__name__ in f.__qualname__:
                        try:
                            closure = f.__closure__
                            names = f.__code__.co_freevars
                            # https://stackoverflow.com/a/32221772
                            assert len(closure) == len(names)
                            mapping = dict(zip(names, closure))
                            orig_fname = mapping["generator_fn"].cell_contents.__qualname__
                        except Exception:
                            orig_fname = "ERROR WHEN DECODING NAME"
                        return orig_fname
                    else:
                        return f.__qualname__
                
                checkpoint_checkers_names = [_get_name(x) for x in ckpt_checkers_still_running]

                just_finished = [x for x in prev_checkpoint_checkers_names if x not in checkpoint_checkers_names]
                for x in just_finished:
                    log_sink.write(f"{x} finished in clock cycle={i}\n")

                if first_iteration:
                    if len(checkpoint_checkers_names) == 0:
                        raise ValueError("Supervisor process is running, but no Checkpoint Checkers were run!")
                    initial_checkpoint_checkers_names = checkpoint_checkers_names
                    log_sink.write(f"--------------------\n")
                    log_sink.write(f"-- initial checkpoint checkers:\n")
                    for x in initial_checkpoint_checkers_names:
                        log_sink.write(f"* {x}\n")
                    log_sink.write(f"--------------------\n")
                else:
                    if len(checkpoint_checkers_names) == 0:
                        # all Checkpoint Checker processes finished - success!
                        GLOBAL_SIM_NAMESPACE.FINISH_SIM_OK = True
                        while True: yield
                prev_checkpoint_checkers_names = checkpoint_checkers_names
                yield
        return aux
    
    # with_checkpoints = False
    if with_checkpoints:
        ckpt_processes = [
            tck_timeouted(dmcontrol_haltreq_written(dmi_monitor), timeout=3_000),
            tck_timeouted(progbuf_written_and_started(dmi_monitor, progbuf_num=1, instr=encode_ins(instructions.Ebreak())), timeout=5_000),
            tck_timeouted(examination_finished_with_hart_resume(dmi_monitor), timeout=12_000),
        ]
        processes += ckpt_processes

        # NOTE: we can use 'sim._engine._processes' *before* all 'add_sync_process', as it handles list reference anyway.
        sim.add_sync_process(ckpt_processses_supervisor(
            active_processes=sim._engine._processes,
            ckpt_processes=ckpt_processes,
            log_sink=Path("ckpt.log").open("w")),
        )

    for p in processes:
        sim.add_sync_process(p)
    
    with sim.write_vcd("jtag.vcd", "jtag.gtkw", traces=vcd_traces):
        sim.run()


@parametrized
def component_testbench(f, cases: list[ComponentTestbenchCase]):
    @pytest.mark.parametrize("test_case", cases)
    @rename(f.__name__)
    def aux(test_case):
        unit_testbench(test_case)
        f(test_case)
    return aux


@parametrized
def mem_test(f, cases: list[MemTestCase]):
    @pytest.mark.parametrize("test_case", cases)
    @rename(f.__name__)
    def aux(test_case):
        assert_mem_test(test_case)
        f(test_case)
    return aux

@parametrized
def cpu_testbench(f, cases: list[CpuTestbenchCase]):
    @pytest.mark.parametrize("test_case", cases)
    @rename(f.__name__)
    def aux(test_case):
        cpu_testbench_test(test_case)
        f(test_case)
    return aux<|MERGE_RESOLUTION|>--- conflicted
+++ resolved
@@ -208,13 +208,9 @@
     # instead only collect write transactions directly on a bus.
     result_mem = {}
     sim.add_sync_process(capture_write_transactions(cpu=cpu, dict_reference=result_mem))
-<<<<<<< HEAD
-
-=======
     # sim.add_sync_process(print_mem_transactions(cpu=cpu))
     sim.add_sync_process(check_addr_translation_errors(cpu=cpu))
     
->>>>>>> 64f58673
     sim.add_sync_process(
         get_sim_register_test(
             name=name,
